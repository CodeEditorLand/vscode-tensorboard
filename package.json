--- conflicted
+++ resolved
@@ -1,9 +1,4 @@
 {
-<<<<<<< HEAD
-	"activationEvents": [
-		"onLanguage:python"
-	],
-=======
 	"name": "tensorboard",
 	"displayName": "Tensorboard",
 	"description": "Launch and view Tensorboards within VS Code",
@@ -18,7 +13,6 @@
 		"updateBuildNumber": "node ./build/updateBuildNumber.js",
 		"watch-tests": "tsc -p . -w --outDir out"
 	},
->>>>>>> 1ba5e59e
 	"contributes": {
 		"commands": [
 			{
@@ -75,24 +69,6 @@
 			]
 		}
 	},
-<<<<<<< HEAD
-	"dependencies": {},
-	"description": "Launch and view Tensorboards within VS Code",
-	"devDependencies": {
-		"@types/chai": "^4.3.6",
-		"@types/node": "^16.18.6",
-		"chai": "^4.3.8",
-		"glob": "^10.3.10",
-		"ts-loader": "^9.4.4"
-	},
-	"displayName": "Tensorboard",
-	"enabledApiProposals": [
-		"portsAttributes"
-	],
-	"extensionDependencies": [
-		"ms-python.python"
-	],
-=======
 	"activationEvents": [
 		"onLanguage:python"
 	],
@@ -108,32 +84,13 @@
 		"ms-python.python"
 	],
 	"icon": "icon.png",
->>>>>>> 1ba5e59e
 	"galleryBanner": {
 		"color": "#ffffff",
 		"theme": "light"
 	},
-<<<<<<< HEAD
-	"icon": "icon.png",
-	"l10n": "./l10n",
-	"main": "./dist/extension.js",
-	"name": "tensorboard",
-	"preview": true,
-	"qna": "https://github.com/microsoft/vscode-jupyter/discussions",
-	"scripts": {
-		"analyze": "webpack --profile --json > 'tmp/stats.json' && npx webpack-bundle-analyzer tmp/stats.json",
-		"compile": "webpack",
-		"compile-release": "webpack --mode production --devtool hidden-source-map",
-		"compile-tests": "tsc -p . --outDir out",
-		"format-fix": "prettier 'src/**/*.ts*' --write && prettier 'build/**/*.js' --write && prettier '.github/**/*.yml' --write",
-		"updateBuildNumber": "node ./build/updateBuildNumber.js",
-		"watch-tests": "tsc -p . -w --outDir out"
-	}
-=======
 	"preview": true,
 	"enabledApiProposals": [
 		"portsAttributes"
 	],
 	"l10n": "./l10n"
->>>>>>> 1ba5e59e
 }