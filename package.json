{
	"name": "tensorboard",
	"displayName": "Tensorboard",
	"description": "Launch and view Tensorboards within VS Code",
	"qna": "https://github.com/microsoft/vscode-jupyter/discussions",
	"main": "./dist/extension.js",
	"scripts": {
		"analyze": "webpack --profile --json > 'tmp/stats.json' && npx webpack-bundle-analyzer tmp/stats.json",
		"compile": "webpack",
		"compile-release": "webpack --mode production --devtool hidden-source-map",
		"compile-tests": "tsc -p . --outDir out",
		"format-fix": "prettier 'src/**/*.ts*' --write && prettier 'build/**/*.js' --write && prettier '.github/**/*.yml' --write",
		"updateBuildNumber": "node ./build/updateBuildNumber.js",
		"watch-tests": "tsc -p . -w --outDir out"
	},
	"contributes": {
		"commands": [
			{
				"category": "Python",
				"command": "tensorboard.launch",
				"title": "%launchTensorBoard.title%"
			},
			{
				"category": "Python",
				"command": "tensorboard.refresh",
				"enablement": "tensorboard.hasActiveTensorBoardSession",
				"icon": "$(refresh)",
				"title": "%refreshTensorBoard.title%"
			}
		],
		"configuration": {
			"properties": {
				"tensorBoard.log": {
					"default": "error",
					"description": "%tensorBoard.log.description%",
					"enum": [
						"off",
						"error",
						"debug"
					],
					"type": "string"
				},
				"tensorBoard.logDirectory": {
					"default": "",
					"description": "%tensorBoard.logDirectory.description%",
					"scope": "resource",
					"type": "string"
				}
			},
			"title": "Tensorboard",
			"type": "object"
		},
		"menus": {
			"commandPalette": [
				{
					"category": "Python",
					"command": "tensorboard.launch",
					"title": "%launchTensorBoard.title%",
					"when": "!virtualWorkspace && isWorkspaceTrusted"
				},
				{
					"category": "Python",
					"command": "tensorboard.refresh",
					"enablement": "tensorboard.hasActiveTensorBoardSession",
					"icon": "$(refresh)",
					"title": "%refreshTensorBoard.title%",
					"when": "!virtualWorkspace && isWorkspaceTrusted"
				}
			]
		}
	},
	"activationEvents": [
		"onLanguage:python"
	],
	"dependencies": {},
	"devDependencies": {
<<<<<<< HEAD
		"@types/chai": "4.3.16",
		"@types/node": "20.14.11",
		"chai": "5.1.1",
		"glob": "11.0.0",
		"ts-loader": "9.5.1"
=======
		"@types/chai": "4.3.6",
		"@types/node": "16.18.6",
		"chai": "4.3.8",
		"glob": "10.3.10",
		"ts-loader": "9.4.4"
>>>>>>> 169d7e7c
	},
	"extensionDependencies": [
		"ms-python.python"
	],
	"icon": "icon.png",
	"galleryBanner": {
		"color": "#ffffff",
		"theme": "light"
	},
	"preview": true,
	"enabledApiProposals": [
		"portsAttributes"
	],
	"l10n": "./l10n"
}<|MERGE_RESOLUTION|>--- conflicted
+++ resolved
@@ -74,19 +74,11 @@
 	],
 	"dependencies": {},
 	"devDependencies": {
-<<<<<<< HEAD
-		"@types/chai": "4.3.16",
-		"@types/node": "20.14.11",
-		"chai": "5.1.1",
-		"glob": "11.0.0",
-		"ts-loader": "9.5.1"
-=======
 		"@types/chai": "4.3.6",
 		"@types/node": "16.18.6",
 		"chai": "4.3.8",
 		"glob": "10.3.10",
 		"ts-loader": "9.4.4"
->>>>>>> 169d7e7c
 	},
 	"extensionDependencies": [
 		"ms-python.python"
