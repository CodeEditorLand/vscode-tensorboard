--- conflicted
+++ resolved
@@ -1,24 +1,7 @@
 {
-<<<<<<< HEAD
-	"name": "tensorboard",
-	"displayName": "Tensorboard",
-	"description": "Launch and view Tensorboards within VS Code",
-	"qna": "https://github.com/microsoft/vscode-jupyter/discussions",
-	"main": "./dist/extension.js",
-	"scripts": {
-		"analyze": "webpack --profile --json > 'tmp/stats.json' && npx webpack-bundle-analyzer tmp/stats.json",
-		"compile": "webpack",
-		"compile-release": "webpack --mode production --devtool hidden-source-map",
-		"compile-tests": "tsc -p . --outDir out",
-		"format-fix": "prettier 'src/**/*.ts*' --write && prettier 'build/**/*.js' --write && prettier '.github/**/*.yml' --write",
-		"updateBuildNumber": "node ./build/updateBuildNumber.js",
-		"watch-tests": "tsc -p . -w --outDir out"
-	},
-=======
 	"activationEvents": [
 		"onLanguage:python"
 	],
->>>>>>> cd2165ca
 	"contributes": {
 		"commands": [
 			{
@@ -75,15 +58,8 @@
 			]
 		}
 	},
-<<<<<<< HEAD
-	"activationEvents": [
-		"onLanguage:python"
-	],
-	"dependencies": {},
-=======
 	"dependencies": {},
 	"description": "Launch and view Tensorboards within VS Code",
->>>>>>> cd2165ca
 	"devDependencies": {
 		"@types/chai": "^4.3.6",
 		"@types/node": "^16.18.6",
@@ -91,12 +67,6 @@
 		"glob": "^10.3.10",
 		"ts-loader": "^9.4.4"
 	},
-<<<<<<< HEAD
-	"extensionDependencies": [
-		"ms-python.python"
-	],
-	"icon": "icon.png",
-=======
 	"displayName": "Tensorboard",
 	"enabledApiProposals": [
 		"portsAttributes"
@@ -104,18 +74,10 @@
 	"extensionDependencies": [
 		"ms-python.python"
 	],
->>>>>>> cd2165ca
 	"galleryBanner": {
 		"color": "#ffffff",
 		"theme": "light"
 	},
-<<<<<<< HEAD
-	"preview": true,
-	"enabledApiProposals": [
-		"portsAttributes"
-	],
-	"l10n": "./l10n"
-=======
 	"icon": "icon.png",
 	"l10n": "./l10n",
 	"main": "./dist/extension.js",
@@ -131,5 +93,4 @@
 		"updateBuildNumber": "node ./build/updateBuildNumber.js",
 		"watch-tests": "tsc -p . -w --outDir out"
 	}
->>>>>>> cd2165ca
 }